--- conflicted
+++ resolved
@@ -144,12 +144,11 @@
             for rect, label, key in self.icon_rects:
                 if rect.collidepoint(evt.pos):
                     if label == 'Cancel':
-<<<<<<< HEAD
+
                         self.game.running = False
-=======
                         pygame.quit()
                         sys.exit()
->>>>>>> 12bcec1f
+
                     elif label == 'Settings':
                         self.game.change_scene(SCENE_SETTINGS)
                     else:
