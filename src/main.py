--- conflicted
+++ resolved
@@ -144,17 +144,14 @@
             for rect, label, key in self.icon_rects:
                 if rect.collidepoint(evt.pos):
                     if label == 'Cancel':
-<<<<<<< HEAD
-
-                        self.game.running = False
+
                         pygame.quit()
                         sys.exit()
 
+                        self.game.running = False
+
                     elif label == 'Settings':
                         self.game.change_scene(SCENE_SETTINGS)
-=======
-                        self.game.change_scene(SCENE_MENU)
->>>>>>> 78351adb
                     else:
                         self.game.selected_school = label
                         self.game.selected_key = key
